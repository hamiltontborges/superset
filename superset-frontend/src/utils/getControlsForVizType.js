/**
 * Licensed to the Apache Software Foundation (ASF) under one
 * or more contributor license agreements.  See the NOTICE file
 * distributed with this work for additional information
 * regarding copyright ownership.  The ASF licenses this file
 * to you under the Apache License, Version 2.0 (the
 * "License"); you may not use this file except in compliance
 * with the License.  You may obtain a copy of the License at
 *
 *   http://www.apache.org/licenses/LICENSE-2.0
 *
 * Unless required by applicable law or agreed to in writing,
 * software distributed under the License is distributed on an
 * "AS IS" BASIS, WITHOUT WARRANTIES OR CONDITIONS OF ANY
 * KIND, either express or implied.  See the License for the
 * specific language governing permissions and limitations
 * under the License.
 */

<<<<<<< HEAD
import { memoize } from 'lodash';
=======
import memoizeOne from 'memoize-one';
>>>>>>> 5eb4e82d
import { isControlPanelSectionConfig } from '@superset-ui/chart-controls';
import { getChartControlPanelRegistry } from '@superset-ui/core';
import { controls } from '../explore/controls';

const memoizedControls = memoizeOne((vizType, controlPanel) => {
  const controlsMap = {};
  (controlPanel?.controlPanelSections || [])
    .filter(isControlPanelSectionConfig)
    .forEach(section => {
      section.controlSetRows.forEach(row => {
        row.forEach(control => {
          if (!control) return;
          if (typeof control === 'string') {
            // For now, we have to look in controls.jsx to get the config for some controls.
            // Once everything is migrated out, delete this if statement.
            controlsMap[control] = controls[control];
          } else if (control.name && control.config) {
            // condition needed because there are elements, e.g. <hr /> in some control configs (I'm looking at you, FilterBox!)
            controlsMap[control.name] = control.config;
          }
        });
      });
    });
  return controlsMap;
});

const getControlsForVizType = vizType => {
  const controlPanel = getChartControlPanelRegistry().get(vizType);
  return memoizedControls(vizType, controlPanel);
};

export default getControlsForVizType;<|MERGE_RESOLUTION|>--- conflicted
+++ resolved
@@ -17,11 +17,7 @@
  * under the License.
  */
 
-<<<<<<< HEAD
-import { memoize } from 'lodash';
-=======
 import memoizeOne from 'memoize-one';
->>>>>>> 5eb4e82d
 import { isControlPanelSectionConfig } from '@superset-ui/chart-controls';
 import { getChartControlPanelRegistry } from '@superset-ui/core';
 import { controls } from '../explore/controls';
